package lib;
import java.awt.Point;
import java.awt.Color;
import java.awt.Dimension;
import java.awt.Font;
import java.awt.FontMetrics;
import java.awt.Graphics;
import java.awt.Graphics2D;
import java.awt.Polygon;
import java.awt.Rectangle;
import java.awt.event.InputEvent;
import java.awt.event.KeyEvent;
import java.awt.event.KeyListener;
import java.awt.event.MouseEvent;
import java.awt.event.MouseListener;
import java.awt.event.MouseMotionListener;
import java.awt.event.MouseWheelEvent;
import java.awt.event.MouseWheelListener;
import java.awt.event.WindowEvent;
import java.awt.event.WindowFocusListener;
import java.awt.event.WindowListener;
import java.awt.event.WindowStateListener;
import java.awt.geom.AffineTransform;
import java.awt.geom.Rectangle2D;
import java.io.File;
import java.io.IOException;
import java.lang.reflect.Field;
import java.util.*;
import java.util.function.*;

import javax.imageio.ImageIO;
import javax.swing.JFrame;
import javax.swing.JPanel;

import ihs.apcs.spacebattle.*;
import ihs.apcs.spacebattle.commands.*;

public class NCli {
    /**
     * Provides synchronization points between threads
     */
    private static final class Async<T> {
        private T value;
        private boolean flag = false;

        /**
         * Blocks this thread until another thread {@link Async#fulfill}s the demand
         * @return The value passed into {@code fulfill}
         * @see Async#fulfill(T)
         * @apiNote Fulfilling a demand can happen before the await, in this case {@code await} will not block
         */
        public synchronized T await() {
            try {
                if(!this.flag) this.wait();

                return this.value;
            } catch(final InterruptedException ex) {
                throw new Error(ex);
            } finally {
                this.flag = false;
            }
        }

        /**
         * Fulfills a demand started by {@link Async#await}
         * @param value The value to fulfill the demand with
         * @see Async#await()
         * @apiNote Fulfilling a demand can happen before the await, in this case {@code await} will not block
         */
        public synchronized void fulfill(final T value) {
            this.flag = true;
            this.value = value;

            this.notifyAll();
        }
    }

    /**
     * Provides timeout functionality
     */
    private static final class Timeout {
        /**
         * The time that the timeout should expire (in ms)
         */
        public final long end;

        /**
         * Construct a timeout
         * @param duration Duration the timeout should last in seconds
         */
        public Timeout(final double duration) {
            if(duration <= 0.01) this.end = Long.MAX_VALUE;
            else this.end = System.currentTimeMillis() + (long)(duration * 1000);
        }

        /**
         * @return Whether the timeout has finished
         */
        public boolean passed() { return System.currentTimeMillis() >= this.end; }
    }

    /**
     * Simulates ship systems
     */
    public final class Sim {
        /**
         * A ShipCommand converted into a simulated command
         */
        abstract class SimCommand {
            /**
             * Whether
             */
            boolean initial = true;

            double fullTime;

            void once() {}
            boolean isFinished() { return true; }
            void execute() {}

            double getInstantEnergyCost() { return 0; }
            double getOngoingEnergyCost() { return 0; }

            boolean blocking() { return true; }

            abstract String name();
            abstract double timeRemaining();

            protected final Object rgp(final ShipCommand cmd, final String name) {
                try {
                    final Class<?> klass = cmd.getClass();
                    final Field field = klass.getDeclaredField(name);
                    field.setAccessible(true);
                    return field.get(cmd);
                } catch(final Exception e) {
                    throw new Error(e);
                }
            }
        }

        class SimRotateCommand extends SimCommand {
            double deg;

            public SimRotateCommand(final RotateCommand cmd) {
                this.deg = Utils.normalizeAngle((Integer)this.rgp(cmd, "DEG"));
            }

            @Override boolean isFinished() { return Math.abs(this.deg) < 0.01; }
            @Override void execute() {
                double amt;
                if(this.deg < 0) {
                    amt = -Sim.TURN_RATE * Sim.TIME;
                    if(amt < this.deg) amt = this.deg;
                } else {
                    amt = Sim.TURN_RATE * Sim.TIME;
                    if(amt > this.deg) amt = this.deg;
                }
                this.deg -= amt;
                Sim.this.ang += amt;
                Sim.this.ang = Utils.normalizeAngle(Sim.this.ang);
            }

            @Override double getOngoingEnergyCost() { return 2; }

            @Override String name() { return "Rotate"; }
            @Override double timeRemaining() { return Math.abs(this.deg / Sim.TURN_RATE); }
        }

        class SimThrustCommand extends SimCommand {
            final Direction dir;
            double duration;
            final double power;
            final boolean blocking;

            public SimThrustCommand(final ThrustCommand cmd) {
                this.dir = Direction.fromThrust((Character)this.rgp(cmd, "DIR"));
                this.duration = (Double)this.rgp(cmd, "DUR");
                this.power = (Double)this.rgp(cmd, "PER");
                this.blocking = (Boolean)this.rgp(cmd, "BLOCK");
            }

            @Override boolean isFinished() { return this.duration <= 0; }
            @Override void execute() {
                // todo: limit to max speed (test: can you steer by thrusting perpendicular to vel while at max speed?)
                Sim.this.vel = Sim.this.vel.add(this.dir.vec().scale(this.power * Sim.ACCELERATION * Sim.TIME).rotate(-Sim.this.ang));
                this.duration -= Sim.TIME;
            }

            @Override double getOngoingEnergyCost() { return 3 * this.power; }

            @Override boolean blocking() { return this.blocking; }

            @Override String name() { return "Thrust"; }
            @Override double timeRemaining() { return Math.max(this.duration, 0); }
        }

        class SimBrakeCommand extends SimCommand {
            final double target;

            public SimBrakeCommand(final BrakeCommand cmd) {
                this.target = (Double)this.rgp(cmd, "PER");
            }

            @Override boolean isFinished() { return Sim.this.vel.length2() <= this.target; }
            @Override void execute() {
                Sim.this.vel = Sim.this.vel.withLength(Math.max(Sim.this.vel.length() - Sim.ACCELERATION * Sim.TIME, this.target));
            }

            @Override double getOngoingEnergyCost() { return 4; }

            @Override boolean blocking() { return true; }

            @Override String name() { return "Brake"; }
            @Override double timeRemaining() { return Math.max((Sim.this.vel.length() - this.target) / Sim.ACCELERATION, 0); }
        }

        class SimSteerCommand extends SimCommand {
            double deg;
            final boolean blocking;

            public SimSteerCommand(final SteerCommand cmd) {
                this.deg = Utils.normalizeAngle((Integer)this.rgp(cmd, "DEG"));
                this.blocking = (Boolean)this.rgp(cmd, "BLOCK");
            }

            @Override boolean isFinished() { return Math.abs(this.deg) < 0.01; }
            @Override void execute() {
                double amt;
                if(this.deg < 0) {
                    amt = -Sim.TURN_RATE * Sim.TIME;
                    if(amt < this.deg) amt = this.deg;
                } else {
                    amt = Sim.TURN_RATE * Sim.TIME;
                    if(amt > this.deg) amt = this.deg;
                }
                this.deg -= amt;

                Sim.this.vel = Sim.this.vel.rotate(amt);
            }

            @Override double getOngoingEnergyCost() { return 4; }

            @Override boolean blocking() { return this.blocking; }

            @Override String name() { return "Steer"; }
            @Override double timeRemaining() { return Math.abs(this.deg / Sim.TURN_RATE); }
        }

        class SimIdleCommand extends SimCommand {
            double duration;

            public SimIdleCommand(final IdleCommand cmd) {
                this.duration = (Double)this.rgp(cmd, "DUR");
            }

            @Override boolean isFinished() { return this.duration <= 0; }
            @Override void execute() {
                this.duration -= Sim.TIME;
            }

            @Override String name() { return "Idle"; }
            @Override double timeRemaining() { return Math.max(this.duration, 0); }
        }

        /**
         * The minimum time per game tick
         * @implSpec Should be derived from {@link https://github.com/Mikeware/SpaceBattleArena/blob/master/SBA_Serv/World/WorldMap.py#L24}
         */
        public static final double TIME = 1.0 / 30.0;

        public static final double ACCELERATION = 6.58;
<<<<<<< HEAD
        public static final double TURN_RATE = 120.0;
        public static final double MAX_SPEED = 100.0;
        public static final double RADAR_RANGE = 300.0;
        public static final double TORPEDO_SPEED = 15000.0 / 60.0;
=======
        public static final int TURN_RATE = 120;
        public static final double MAX_SPEED = 100;
        public static final int RADAR_RANGE = 300;
>>>>>>> f1249c2e

        /**
         * The thread the simulator runs on
         */
        final Thread thread = new Thread(this::run, "NCli:Simulator");

        double consumedThisTick = 0;

        String status = "";

        // Simulated Stats
        Vec pos = new Vec(0, 0);
        double ang = 0;
        Vec vel = new Vec(0, 0);
        double energy = 0;
        double health = 0;
        double shields = 0;

        // Non-simulated Stats
        double lastScore = 0;

        final List<SimCommand> commands = Collections.synchronizedList(new ArrayList<SimCommand>());

        Sim() {
            this.thread.setDaemon(true);
            this.thread.start();
        }

        synchronized void update(final BasicEnvironment env) {
            final ObjectStatus ss = env.getShipStatus();

            this.pos = new Vec(ss.getPosition());
            this.ang = Utils.normalizeAngle(ss.getOrientation());
            this.vel = Vec.polar(ss.getMovementDirection(), ss.getSpeed());
            this.energy = ss.getEnergy();

            this.health = ss.getHealth();
            this.shields = ss.getShieldLevel();
            this.lastScore = env.getGameInfo().getScore();
        }

        synchronized void cmd(final ShipCommand cmd) {
            SimCommand scmd;

            if(cmd instanceof RotateCommand) scmd = new SimRotateCommand((RotateCommand)cmd);
            else if(cmd instanceof ThrustCommand) scmd = new SimThrustCommand((ThrustCommand)cmd);
            else if(cmd instanceof BrakeCommand) scmd = new SimBrakeCommand((BrakeCommand)cmd);
            else if(cmd instanceof SteerCommand) scmd = new SimSteerCommand((SteerCommand)cmd);
            else if(cmd instanceof IdleCommand) scmd = new SimIdleCommand((IdleCommand)cmd);
            else scmd = null;

            if(scmd != null) this.commands.add(scmd);

            if(this.commands.size() > 4) this.commands.remove(0);
        }

        synchronized void unblock() {
            this.commands.removeIf(SimCommand::blocking);
        }

        boolean consume(final double energy) {
            final boolean sufficient = this.energy >= energy;
            if(sufficient) {
                this.energy -= energy;
                this.consumedThisTick += energy;
            }
            return sufficient;
        }

        synchronized void simulate() {
            if(NCli.this.ready) {
                this.consumedThisTick = 0;

                for(final Iterator<SimCommand> iter = this.commands.iterator(); iter.hasNext();) {
                    final SimCommand cmd = iter.next();
                    if(cmd.initial && !this.consume(cmd.getInstantEnergyCost())) {
                        iter.remove();
                    } else {
                        if(cmd.initial) {
                            cmd.once();
                            cmd.fullTime = cmd.timeRemaining();
                        }
                        cmd.initial = false;

                        final boolean outOfEnergy = !this.consume(cmd.getOngoingEnergyCost() * Sim.TIME);
                        if(outOfEnergy || cmd.isFinished()) {
                            iter.remove();
                        } else cmd.execute();
                    }
                }

                this.pos = this.pos.add(this.vel.mul(new Vec(Sim.TIME))).mod(NCli.this.size);
                this.energy = Math.min(100, this.energy + 4 * Sim.TIME);
            }

            NCli.this.canvas.revalidate();
            NCli.this.canvas.repaint();
        }

        void run() {
            while(true) {
                final long start = System.currentTimeMillis();
                this.simulate();
                final long dur = (long)(Sim.TIME * 1000) - (System.currentTimeMillis() - start);
                if(dur >= 0)
                    try { Thread.sleep(dur); }
                    catch (final InterruptedException ex) { ex.printStackTrace(); }
                else System.out.printf("loop overrun: %.4fs\n", Math.abs((double)dur / 1000));
            }
        }
    }

    private final class Panel extends JPanel implements KeyListener, MouseListener, MouseMotionListener, MouseWheelListener {
        private final static Polygon tri = new Polygon(new int[] { -4, 4, 16, 4, -4 }, new int[] { -4, 4, 0, -4, 4 }, 5);

        private final static Font font = new Font(Font.MONOSPACED, Font.PLAIN, 12);
        private final static Font fontBig = new Font(Font.MONOSPACED, Font.PLAIN, 32);

        private final static Color background = new Color(16, 16, 16);
        private final static Color frameBackground = new Color(64, 64, 64);
        private final static Color frameGrid = new Color(32, 32, 32);

        private final static Color foreground = new Color(255, 255, 255);
        private final static Color shipIndicator = new Color(96, 96, 96);

        private final static Color red = new Color(255, 64, 64);
        private final static Color yellow = new Color(255, 255, 64);
        private final static Color green = new Color(64, 255, 64);

        private Graphics2D render;

        private final Rectangle vPanelBounds = new Rectangle();
        private final Rectangle mapBounds = new Rectangle();

        private Point click = new Point(0, 0);

        @Override public void paint(final Graphics graphics) {
            this.render = (Graphics2D)graphics;

            final int width = this.getWidth();
            final int height = this.getHeight();

            this.render.setColor(Panel.background);
            this.render.fillRect(0, 0, width, height);

            if(!NCli.this.ready) {
                this.render.setFont(Panel.fontBig);
                this.render.setColor(Panel.foreground);
                this.center("Press SPACE to connect", width / 2, height / 2);
                return;
            }

            this.render.setFont(Panel.font);

            this.render.setColor(Panel.foreground);
            final String[] lines = NCli.this.sim.status.split("\n");
            for(int i = 0; i < lines.length; i++) this.center(lines[i], width / 2, 128 + 12 * i);

            // Stats

            this.trans(AffineTransform.getTranslateInstance(width / 2, 0), () -> {
                this.render.setColor(Panel.frameBackground);
                this.render.fill3DRect(-256, 16, 512, 16, false);

                this.render.setColor(Panel.yellow);
                this.render.fillRect(-256 + 4, 16 + 4, (int)((512 - 8) * (NCli.this.sim.energy / 100)), 16 - 8);

                this.center("%.1f%%".formatted(NCli.this.sim.energy), 0, 64 - 16);

                final int net = (int)((-NCli.this.sim.consumedThisTick / Sim.TIME) + 4);

                if(net == 0) {
                    this.render.setColor(Panel.yellow);
                    this.center("±0", 0, 64);
                } else if(net > 0) {
                    this.render.setColor(Panel.green);
                    this.center("+%d".formatted(net), 0, 64);
                    for(int i = 0; i < net; i++) this.render.fillRect(32 + 10 * i - 4, 64 - 2, 8, 8);
                } else {
                    this.render.setColor(Panel.red);
                    this.center(Integer.toString(net), 0, 64);
                    for(int i = 0; i < -net; i++) this.render.drawRect(-32 - 10 * i - 4, 64 - 2, 8, 8);
                }
            });

            // Commands

            this.frame(width - 16 - 256 - 32, height - 16 - 256 - 32, 256 + 32, 256 + 32, (final Integer w, final Integer h) -> {
                for(int i = 0; i < NCli.this.sim.commands.size(); i++) {
                    final Sim.SimCommand cmd = NCli.this.sim.commands.get(i);
                    this.frame(16, 16 + 64 * i, 256, 64, false, (final Integer sw, final Integer sh) -> {
                        this.render.setColor(Panel.foreground);

                        if(cmd instanceof final Sim.SimRotateCommand rcmd) {
                            this.render.drawArc(sw / 2 - 16, sh / 2 - 16, 32, 32, (int)(NCli.this.sim.ang), (int)(rcmd.deg));
                            this.render.setColor(Panel.shipIndicator);
                            this.ship(false, sw / 2, sh / 2, 16);
                        } else if(cmd instanceof final Sim.SimSteerCommand rcmd) {
                            this.render.drawArc(sw / 2 - 16, sh / 2 - 16, 32, 32, (int)(NCli.this.sim.ang), (int)(rcmd.deg));
                            this.render.setColor(Panel.shipIndicator);
                            this.ship(false, sw / 2, sh / 2, 16);
                        }

                        this.render.setColor(Panel.foreground);
                        this.center(cmd.name(), sw / 2, 8);

                        if(cmd.blocking()) {
                            this.render.setColor(Panel.red);
                            this.center(" B", sw - 16, sh - 16);
                        } else {
                            this.render.setColor(Panel.green);
                            this.center("NB", sw - 16, sh - 16);
                        }

                        int cost = (int)cmd.getOngoingEnergyCost();
                        if(cmd.initial) cost += (int)cmd.getInstantEnergyCost();

                        this.render.setColor(Panel.red);
                        this.center(Integer.toString(cost), 16, sh - 16);
                        for(int j = 0; j < cost; j++) this.render.drawRect(32 + 10 * j - 4, sh - 16 - 2, 8, 8);

                        this.render.setColor(Panel.green);
                        this.center("%.2f / %.2f".formatted(cmd.timeRemaining(), cmd.fullTime), sw / 2, sh - 16);
                        this.render.fillRect(4, sh - 4 - 4, (int)((sw - 4 - 4) * (cmd.timeRemaining() / cmd.fullTime)), 2);
                    });
                }
            });

            // Map

            final double aspect = NCli.this.size.x / NCli.this.size.y;
            if(aspect > 1) this.mapBounds.setBounds(16, height - 16 - 256, (int)(256 * aspect), 256);
            else this.mapBounds.setBounds(16, height - 16 - 256, (int)(256 * aspect), 256);
            this.frame(this.mapBounds, (final Integer w, final Integer h) -> {
                this.render.setColor(Panel.frameGrid);
                this.render.drawLine(w / 2, 0, w / 2, h);
                this.render.drawLine(0, h / 2, w, h / 2);

                this.render.setColor(Panel.foreground);
                // this.ship(
                //     true,
                //     (int)this.mapToPx(NCli.this.sim.pos.x),
                //     (int)this.mapToPx(NCli.this.sim.pos.y),
                //     this.mapToPx(28)
                // );

                final AffineTransform trans = new AffineTransform();
                trans.scale(this.mapBounds.width / NCli.this.size.x, this.mapBounds.height / NCli.this.size.y); // should be proportional but whatever
                this.trans(trans, () -> {
                    this.ship(
                        true,
                        (int)NCli.this.sim.pos.x,
                        (int)NCli.this.sim.pos.y,
                        28
                    );

                    NCli.this.ship.mapPaint(this.render);
                });

                NCli.this.ship.mapOverlayPaint(this.render);
                // final AffineTransform shipTransform = new AffineTransform();
                // shipTransform.translate(256 * aspect * (NCli.this.sim.pos.x / NCli.this.size.x), 256 * (NCli.this.sim.pos.y / NCli.this.size.y));
                // shipTransform.rotate(Math.toRadians(-NCli.this.sim.ang));
                // this.trans(shipTransform, () -> this.ship());
            });

            // Indicator

            this.indicator(16, height - 16 - 256 - 16 - 256, 256, "Velocity: %.1f".formatted(NCli.this.sim.vel.length()), NCli.this.sim.vel, 100);

            // Ship

            this.render.setColor(Panel.foreground);

            this.ship(false, width / 2, height / 2, 64);

            this.render.drawRect((int)this.click.getX() - 1, (int)this.click.getY() - 1, 2, 2);
        }

        private void indicator(final int x, final int y, final int size, final String label, final Vec value, final double max) {
            this.frame(x, y, size, size, (w, h) -> {
                this.render.setColor(Panel.frameGrid);
                this.render.drawLine(w / 2, 0, w / 2, h);
                this.render.drawLine(0, h / 2, w, h / 2);

                this.render.setColor(Panel.foreground);
                this.render.drawString(label, 4, 16);

                this.render.setColor(Panel.shipIndicator);
                this.ship(false, size / 2, size / 2, this.mapToPx(max / 28));

                this.render.setColor(Panel.foreground);
                this.render.drawLine(size / 2, size / 2, size / 2 + (int)(value.x / max * size / 2), size / 2 + (int)(value.y / max * size / 2));
            });
        }

        private void frame(final Rectangle rect, final BiConsumer<Integer, Integer> frame) {
            this.frame((int)rect.getX(), (int)rect.getY(), (int)rect.getWidth(), (int)rect.getHeight(), true, frame);
        }

        private void frame(final int x, final int y, final int width, final int height, final BiConsumer<Integer, Integer> frame) {
            this.frame(x, y, width, height, true, frame);
        }

        private void frame(final int x, final int y, final int width, final int height, final boolean raised, final BiConsumer<Integer, Integer> frame) {
            this.trans(AffineTransform.getTranslateInstance(x, y), () -> {
                this.render.setColor(Panel.frameBackground);
                this.render.fill3DRect(0, 0, width, height, raised);

                this.render.clipRect(0, 0, width, height);
                frame.accept(width, height);
                this.render.setClip(null);
            });
        }

        private void ship(final boolean decorate, final int x, final int y, final double size) {
            final AffineTransform shipTransform = new AffineTransform();
            shipTransform.translate(x, y);
            shipTransform.rotate(Math.toRadians(-NCli.this.sim.ang));
            shipTransform.scale(size / 20, size / 20);
            this.trans(shipTransform, () -> {
                this.render.drawPolygon(Panel.tri);
            });
        }

        private void center(final String text, final int x, final int y) {
            final FontMetrics metrics = this.render.getFontMetrics();
            final Rectangle2D bounds = metrics.getStringBounds(text, this.render);
            this.render.drawString(text, (int)(x - bounds.getWidth() / 2), (int)(y - bounds.getHeight() / 2 + metrics.getAscent()));
        }

        private void trans(final AffineTransform trans, final Runnable in) {
            final AffineTransform old = this.render.getTransform();
            this.render.transform(trans);
            in.run();
            this.render.setTransform(old);
        }

        private double mapToPx(final double map) {
            return map * (this.mapBounds.width / NCli.this.size.x);
        }

        private double pxToMap(final double map) {
            return map * (NCli.this.size.x / this.mapBounds.width);
        }

        // Input

        private boolean inputValid(final InputEvent evt) {
            if(!NCli.this.ready) return false;
            return (
                evt instanceof MouseEvent
                && this.mapBounds.contains(((MouseEvent)evt).getPoint())
            );
        }

        @Override public void mouseWheelMoved(final MouseWheelEvent evt) {
            evt.consume();
            if(!NCli.this.ready) return;
        }
        @Override public void mouseDragged(final MouseEvent evt) {
            evt.consume();
            if(!NCli.this.ready) return;
        }
        @Override public void mouseMoved(final MouseEvent evt) {
            evt.consume();
            if(!NCli.this.ready) return;
        }
        @Override public void mouseClicked(final MouseEvent evt) {
            evt.consume();
            if(!NCli.this.ready) return;
        }
        @Override public void mousePressed(final MouseEvent evt) {
            evt.consume();
            if(!NCli.this.ready) return;

            this.click = evt.getPoint();

            System.out.println(new Vec(this.pxToMap(evt.getX() - this.mapBounds.x), this.pxToMap(evt.getY() - this.mapBounds.y)));
        }
        @Override public void mouseReleased(final MouseEvent evt) {
            evt.consume();
            if(!NCli.this.ready) return;
        }
        @Override public void mouseEntered(final MouseEvent evt) {
            evt.consume();
            if(!NCli.this.ready) return;
        }
        @Override public void mouseExited(final MouseEvent evt) {
            evt.consume();
            if(!NCli.this.ready) return;
        }

        @Override public void keyTyped(final KeyEvent evt) {
            evt.consume();
            if(!NCli.this.ready) return;
        }

        @Override public void keyPressed(final KeyEvent evt) {
            evt.consume();
            if(!NCli.this.ready) {
                if(evt.getKeyCode() == KeyEvent.VK_SPACE) NCli.this.start.fulfill(null);
                return;
            }
        }

        @Override public void keyReleased(final KeyEvent evt) {
            evt.consume();
        }
    }

    /**
     * Represents a vector/point
     * @apiNote x right, y down
     */
    public static final class Vec {
        public double x;
        public double y;

        public Vec(final double x, final double y) {
            this.x = x;
            this.y = y;
        }

        public Vec(final double n) { this(n, n); }

        public Vec(final ihs.apcs.spacebattle.Point pt) { this(pt.getX(), pt.getY()); }
        public Vec(final Point pt) { this(pt.getX(), pt.getY()); }

        public static Vec polar(final double angle, final double magnitude) {
            final double radians = Math.toRadians(angle);

            return new Vec(Math.cos(radians) * magnitude, Math.sin(radians) * -magnitude);
        }

        public ihs.apcs.spacebattle.Point point() { return new ihs.apcs.spacebattle.Point(this.x, this.y); }

        public Vec add(final Vec rhs) { return new Vec(this.x + rhs.x, this.y + rhs.y); }
        public Vec sub(final Vec rhs) { return new Vec(this.x - rhs.x, this.y - rhs.y); }
        public Vec mul(final Vec rhs) { return new Vec(this.x * rhs.x, this.y * rhs.y); }
        public Vec scale(final double rhs) { return new Vec(this.x * rhs, this.y * rhs); }
        public Vec div(final Vec rhs) { return new Vec(this.x / rhs.x, this.y / rhs.y); }
        public Vec mod(final Vec rhs) { return new Vec(((this.x % rhs.x) + rhs.x) % rhs.x, ((this.y % rhs.y) + rhs.y) % rhs.y); }
        public double dot(final Vec rhs) { return this.x * rhs.x + this.y * rhs.y; }

        public double length2() { return Math.pow(this.x, 2) + Math.pow(this.y, 2); }
        public double length() { return Math.sqrt(this.length2()); }

        public Vec normalize() {
            return this.div(new Vec(this.length()));
        }

        public Vec withLength(final double magnitude) { return this.normalize().scale(magnitude); }

        public double dist2(final Vec rhs) { return Math.pow(this.x - rhs.x, 2) + Math.pow(this.y - rhs.y, 2); }
        public double dist(final Vec rhs) { return Math.sqrt(this.dist2(rhs)); }

        public Vec rotate(final double deg) {
            final double radians = Math.toRadians(deg);

            return new Vec(
                (Math.cos(radians) * this.x) - (Math.sin(radians) * this.y),
                (Math.sin(radians) * this.x) + (Math.cos(radians) * this.y)
            );
        }
        public Vec rotate(final Rotation angle) { return this.rotate(angle.deg); }

        public double angle() { return -Math.toDegrees(Math.atan2(this.y, this.x)); }

        public Vec swap() { return new Vec(this.y, this.x); }

        @Override public String toString() {
            return "<%f, %f>".formatted(this.x, this.y);
        }
    }

    public record Rotation(double deg) {
        public Rotation(final double deg) { this.deg = Utils.normalizeAngle(deg); }
        public Rotation() { this(0); }

        public static Rotation deg(final double deg) { return new Rotation(deg); }
        public static Rotation rad(final double rad) { return new Rotation(Math.toDegrees(rad)); }

        public double deg() { return this.deg; }
        public double rad() { return Math.toRadians(this.deg); }

        public Rotation neg() { return new Rotation(-this.deg); }
        public Rotation abs() { return new Rotation(Math.abs(this.deg)); }

        public Rotation add(final Rotation rhs) { return new Rotation(this.deg + rhs.deg); }
        public Rotation sub(final Rotation rhs) { return new Rotation(this.deg - rhs.deg); }
        public Rotation mul(final Rotation rhs) { return new Rotation(this.deg * rhs.deg); }
        public Rotation div(final Rotation rhs) { return new Rotation(this.deg / rhs.deg); }

        @Override public String toString() {
            return "%f⁰".formatted(this.deg);
        }
    }

    public static enum Direction {
        Forward,
        Back,
        Left,
        Right;

        public Vec vec() {
            return switch (this) {
                case Forward -> new Vec(1, 0);
                case Back -> new Vec(-1, 0);
                case Left -> new Vec(0, -1);
                case Right -> new Vec(0, 1);
                default -> null; // unreachable
            };
        }

        public Direction flip() {
            return switch (this) {
                case Forward -> Direction.Back;
                case Back -> Direction.Forward;
                case Left -> Direction.Right;
                case Right -> Direction.Left;
                default -> null; // unreachable
            };
        }

        public Direction unsign(final double sign) {
            if(sign < 0) return this.flip();
            else return this;
        }

        public char thrust() {
            return switch (this) {
                case Forward -> 'B';
                case Back -> 'F';
                case Left -> 'R';
                case Right -> 'L';
                default -> 0; // unreachable
            };
        }

        public static Direction fromThrust(final char ch) {
            return switch (ch) {
                case 'B' -> Direction.Forward;
                case 'F' -> Direction.Back;
                case 'R' -> Direction.Left;
                case 'L' -> Direction.Right;
                default -> null; // unreachable
            };
        }

        public char torp() {
            return switch (this) {
                case Forward -> 'F';
                case Back -> 'B';
                default -> throw new Error("invalid torpedo direction"); // invalid
            };
        }
    }

    public static abstract class ShipComputer {
        // Internals

        NCli cli;
        final Async<ShipCommand> tx = new Async<>();
        final Async<BasicEnvironment> rx = new Async<>();
        final boolean vPanelEnabled;

        {
            boolean en = true;
            try {
                this.getClass().getDeclaredMethod("vPanelPaint", this.getClass(), Graphics2D.class);
            } catch(final NoSuchMethodException ex) {
                en = false;
            } catch(final Exception ex) {
                throw new Error(ex);
            }
            this.vPanelEnabled = en;
        }

        final void execute() {
            this.env = this.rx.await();
            this.updateStatus();
            this.run();
            while(true) this.idle(1);
        }

        final void updateStatus() {
            this.ship = this.env.getShipStatus();
            this.pos = new Vec(this.ship.getPosition());
            this.ang = new Rotation(this.ship.getOrientation());
            this.speed = this.ship.getSpeed();
            this.vel = Vec.polar(this.ship.getMovementDirection(), this.speed);

            this.health = this.ship.getHealth();
            this.shield = this.ship.getShieldLevel();
            this.energy = this.ship.getEnergy();
        }

        // For the user to implement

        protected RegistrationData init(final int width, final int height) {
            return new RegistrationData("Ship @" + Integer.toHexString((int)(Math.random() * 65535)), new Color(255, 255, 255, 255), 9);
        }

        protected abstract void run();

        protected void destroyed(final String by) {}

        protected void mouseWheelMoved(final MouseWheelEvent evt) {}
        protected void mouseDragged(final MouseEvent evt) {}
        protected void mouseMoved(final MouseEvent evt) {}
        protected void mouseClicked(final MouseEvent evt) {}
        protected void mousePressed(final MouseEvent evt) {}
        protected void mouseReleased(final MouseEvent evt) {}
        protected void mouseEntered(final MouseEvent evt) {}
        protected void mouseExited(final MouseEvent evt) {}

        // Overrides - Map

        protected void mapPaint(final Graphics2D render) {}
        protected void mapOverlayPaint(final Graphics2D render) {}

        protected void mapClick(final int x, final int y) {}
        protected void mapRightClick(final int x, final int y) {}
        protected void mapMouseMove(final int x, final int y) {}

        // Overrides - vPanel

        protected void vPanelPaint(final Graphics2D render) {}

        protected void vPanelClick(final int x, final int y) {}
        protected void vPanelRightClick(final int x, final int y) {}
        protected void vPanelMouseMove(final int x, final int y) {}

        // Utiltiies

        protected BasicEnvironment env;
        protected ObjectStatus ship;
        protected Vec pos = new Vec(0, 0);
        protected Rotation ang = new Rotation();
        protected double speed = 0;
        protected Vec vel = new Vec(0, 0);
        protected double health = 0;
        protected double shield = 0;
        protected double energy = 0;

        protected final void status(final String status) {
            this.cli.sim.status = status;
        }

        /**
         * Yields a command to the server
         * @param cmd The command to yield, will block if the command is blocking
         */
        private final void yield(final ShipCommand cmd) {
            this.tx.fulfill(cmd);
            this.env = this.rx.await();
            this.updateStatus();
        }

        // Radar

        /**
         * Pings the radar for nearby objects
         *
         * @return The amount of objects nearby
         * @apiNote Equivalent to an L1 scan
         * @apiNote 0.03s duration
         */
        protected final int radarCount() {
            this.yield(new RadarCommand(1));
            return this.env.getRadar().getNumObjects();
        }

        /**
         * Pings the radar for limited information on nearby objects
         *
         * @return The ID and position of nearby objects
         * @apiNote Equivalent to an L2 scan
         * @apiNote 0.1s duration
         */
        protected final RadarResults radarBlind() {
            this.yield(new RadarCommand(2));
            return this.env.getRadar();
        }

        /**
         * Pings the radar for full information on a specific object
         *
         * @param target The target ID to scan
         * @return Full object info of the target
         * @apiNote Equivalent to an L3 scan
         * @apiNote 0.1s duration
         */
        protected final ObjectStatus radarTarget(final int target) {
            this.yield(new RadarCommand(3, target));
            final RadarResults res = this.env.getRadar();
            return res != null ? res.get(0) : null;
        }

        /**
         * Pings the radar for slightly less limited information on nearby objects
         *
         * @return The ID, position, and type of nearby objects
         * @apiNote Equivalent to an L4 scan
         * @apiNote 0.15s duration
         */
        protected final RadarResults radarExtended() {
            this.yield(new RadarCommand(4));
            return this.env.getRadar();
        }

        /**
         * Pings the radar for full information on nearby objects
         *
         * @return Full object information of nearby objects
         * @apiNote Equivalent to an L5 scan
         * @apiNote 0.4s duration
         */
        protected final RadarResults radarFull() {
            this.yield(new RadarCommand(5));
            return this.env.getRadar();
        }

        // Movement

        /**
         * Fires thrusters to accelerate the ship
         * @param dir Direction to accelerate in relative to the ship (x-forward, y-right)
         * @param dur Time to accelerate for
         * @param power Power to accelerate with (0.1-1)
         */
        protected final void thrust(final Direction dir, final double dur, final double power, final boolean blocking) { this.thrustVectored(dir.vec(), dur, power, blocking); }

        protected final void boost(final Direction dir, final double time, final double power, final int boosts, final boolean blocking) {
            for(int i = 0; i < Math.min(Math.max(boosts, 0), 3); i++) this.thrustVectored(dir.vec(), time, power, false);
            this.thrustVectored(dir.vec(), time, power, blocking);
        }

        /**
         * Fires thrusters to accelerate the ship, using vectored thrust (1 or 2 thrusters firing)
         * @param dir Direction to accelerate in relative to the ship (x-forward, y-right)
         * @param dur Time to accelerate for
         * @param power Power to accelerate with (0.1-1)
         */
        protected final void thrustVectored(Vec dir, final double dur, final double power, final boolean blocking) {
            dir = dir.normalize();

            final double absx = Math.abs(dir.x);
            final double absy = Math.abs(dir.y);

            if(absx >= 0.1) this.yield(new ThrustCommand(Direction.Forward.unsign(dir.x).thrust(), dur, power * absx, blocking && absy < 0.1));
            if(absy >= 0.1) this.yield(new ThrustCommand(Direction.Right.unsign(dir.y).thrust(), dur, power * absy, blocking));
        }

        /**
         * Fires thrusters to accelerate the ship, using vectored thrust (1 or 2 thrusters firing)
         * @param dir Direction to accelerate in relative to the world (x-right, y-down)
         * @param dur Time to accelerate for
         * @param power Power to accelerate with (0.1-1)
         */
        protected final void thrustVectoredWorld(final Vec dir, final double dur, final double power, final boolean blocking) { this.thrustVectored(dir.rotate(this.ang), dur, power, blocking); }

        protected final boolean rotate(final Rotation offset) {
            if((int)offset.deg == 0) return false;
            this.yield(new RotateCommand((int)offset.deg));
            return true;
        }

        protected final boolean rotateTo(final Rotation angle) {
            return this.rotate(angle.sub(this.ang));
        }

        protected final boolean face(final Vec target) {
            return this.rotateTo(Utils.calculateAngleTo(this.pos, target));
        }

        protected final void brake() { this.brake(0); }

        protected final void brake(final double percent) { this.yield(new BrakeCommand(percent)); }

        protected final void glide(final Vec target, final double maxSpeed, final boolean faceTarget, final double thrustDuration, final double timeout) {
            final Timeout tout = new Timeout(timeout);

            while(!tout.passed()) {
                final Vec dir = target.sub(this.pos);
                final double distance = dir.length();

                if(faceTarget) this.face(target);

                if(distance <= Utils.calculateDecelerationDistance(this.speed)) break;
                else if(this.speed < maxSpeed) {
                    if(faceTarget) this.thrust(Direction.Forward, thrustDuration, 1, false);
                    else {
                        this.thrustVectoredWorld(dir, thrustDuration, 1, false);
                    }
                } else this.idle(0.1);

                this.steerToFace(target, true);
            }

            this.brake();
        }

        protected final void glideBoost(final Vec target, final double maxSpeed, final int boosts, final double thrustDuration, final double timeout) {
            final Timeout tout = new Timeout(timeout);

            while(!tout.passed()) {
                final Vec dir = target.sub(this.pos);
                final double distance = dir.length();

                this.face(target);

                if(distance <= Utils.calculateDecelerationDistance(this.speed, Sim.ACCELERATION * (boosts + 1))) break;
                else if(this.speed < maxSpeed) this.boost(Direction.Forward, thrustDuration, 1, boosts, true);
                else this.idle(0.1);

                this.steerToFace(target, true);
            }

            //this.brake();

            this.boost(Direction.Back, this.vel.length() / (Sim.ACCELERATION * (boosts + 1)), 1, boosts, true);
        }

        protected final boolean steer(final int offset, final boolean blocking) {
            if(offset == 0) return false;
            this.yield(new SteerCommand(offset, blocking));
            return true;
        }

        protected final boolean steerTo(final int angle, final boolean blocking) {
            return this.steer(Utils.normalizeAngle(angle - (int)this.vel.angle()), blocking);
        }

        protected final boolean steerToFace(final Vec target, final boolean blocking) {
            return this.steerTo((int)-Math.toDegrees(Math.atan2(target.y - this.pos.y, target.x - this.pos.x)), blocking);
        }

        // Torpedo

        protected final void fire(final Direction dir) {
            this.yield(new FireTorpedoCommand(dir.torp()));
        }

        // Misc

        protected final void cancel() {
            for(int i = 0; i < 1; i++) {
                for(int j = 0; j < 3; j++) {
                    this.steer(-1, false);
                    this.steer(1, j == 2);
                }
            }
        }

        protected final void idle(final double time) { this.yield(new IdleCommand(time)); }

        protected final void until(final Supplier<Boolean> condition, final double interval, final double timeout) {
            final Timeout tout = new Timeout(timeout);
            while(!(condition.get() || tout.passed())) this.idle(interval);
        }

        protected final <T> void untilChange(final Supplier<T> value, final double interval, final double timeout) {
            final T initial = value.get();
            this.until(() -> !value.get().equals(initial), interval, timeout);
        }

        protected final <T> void untilSufficientEnergy(final double energy) {
            this.until(() -> this.energy >= energy, 0.1, 0);
        }
    }

    public final class RadarSystem {
        public record Celestial(
            Vec position,
            Vec size,
            double influenceRadius,
            double influence
        ) {
        }

        private final ArrayList<ObjectStatus> celestials = new ArrayList<ObjectStatus>();
        private final ArrayList<Vec> pingOrigins = new ArrayList<>();

        final void radar(final RadarResults res, final int level) {
            for(final ObjectStatus object : res) {
                // todo: this
            }
        }
    }

    public static final class Utils {
        public static final double remap(final double value, final double fromMin, final double fromMax, final double toMin, final double toMax) {
            return toMin + (value - fromMin) * (toMax - toMin) / (fromMax - fromMin);
        }

        public static final int normalizeAngle(int angle) {
            angle = ((angle % 360) + 360) % 360;
            if(angle > 180) angle -= 360;
            return angle;
        }

        public static final double normalizeAngle(double angle) {
            angle = ((angle % 360) + 360) % 360;
            if(angle > 180) angle -= 360;
            return angle;
        }

        public static final Rotation calculateAngleTo(final Vec src, final Vec dst) {
            return Rotation.rad(-Math.atan2(dst.y - src.y, dst.x - src.x));
        }

        public static final double calculateDecelerationDistance(final double velocity) {
            return Utils.calculateDecelerationDistance(velocity, Sim.ACCELERATION);
        }

        public static final double calculateDecelerationDistance(final double velocity, final double acceleration) {
            return (velocity * velocity) / (2 * acceleration);
        }

        public static final Vec calculateInterceptPosition(
            final Vec pos,
            final Vec vel,
            final Vec targetPos,
            final Vec targetVel,
            final double projSpeed
        ) {
            // todo: figure out how to handle self velocity being nonzero
            //assert vel.length() < 1;

            // inputs
            final Vec P1 = pos;
            final Vec P2 = targetPos;
            final Vec vc = targetVel;
            final double vp = projSpeed;

            // calculations
            final Vec c0 = P2.sub(P1);

            final double a0 = c0.normalize().dot(vc);
            final double b = Math.sqrt(Math.pow(c0.length(), 2) - Math.pow(a0, 2));

            final double qa = vc.length2() - Math.pow(vp, 2);
            final double qb = 2 * a0 * vc.length();
            final double qc = Math.pow(a0, 2) + Math.pow(b, 2);
            final double th = (-qb + Math.sqrt(Math.pow(qb, 2) - 4 * qa * qc)) / (2 * qa);

            //System.out.printf("---\nc0=%s\nvc=%s\na0=%f\nb=%f\nqa=%f\nqb=%f\nqc=%f\nth=%f\nP3=%s\n", c0, vc, a0, b, qa, qb, qc, th, P2.add(vc.scale(th)));

            return P2.add(vc.scale(-th * 1.5));
        }
    }

    // NCli

    private Vec size;

    private boolean ready = false;
    private final Async<Void> start = new Async<>();

    private final ShipComputer ship;
    private final Thread coroutine;
    private final Sim sim;
    private final JFrame frame = new JFrame("NCli");
    private final Panel canvas = new Panel();

    public NCli(final String ip, final ShipComputer ship) {
        ship.cli = this;

        this.canvas.setSize(1250, 750);
        this.canvas.addMouseListener(this.canvas);
        this.canvas.addMouseMotionListener(this.canvas);
        this.canvas.addMouseWheelListener(this.canvas);

        this.frame.add(this.canvas);
        this.frame.addKeyListener(this.canvas);
        this.frame.setDefaultCloseOperation(JFrame.EXIT_ON_CLOSE);
        this.frame.setVisible(true);
        this.frame.getContentPane().setPreferredSize(new Dimension(1250, 750));
        this.frame.getContentPane().setMinimumSize(new Dimension(1250, 750));
        this.frame.getContentPane().setMaximumSize(new Dimension(1250, 750));
        this.frame.pack();
        this.frame.setResizable(false);
        try {
            this.frame.setIconImage(ImageIO.read(new File("icon.png")));
        } catch(final IOException e) {
            e.printStackTrace();
        }

        this.ship = ship;

        this.coroutine = new Thread(ship::execute, "NCli:Coroutine");
        this.coroutine.setDaemon(true);
        this.coroutine.setUncaughtExceptionHandler((thread, exception) -> {
            System.err.println("NCli:Coroutine Thread: uncaught exception:");
            exception.printStackTrace();
        });
        this.coroutine.start();

        this.sim = new Sim();

        this.start.await();

        TextClient.run(ip, new BasicSpaceship() {
            @Override public RegistrationData registerShip(final int numImages, final int width, final int height) {
                NCli.this.size = new Vec(width, height);

                return ship.init(width, height);
            }

            @Override public ShipCommand getNextCommand(final BasicEnvironment env) {
                synchronized(NCli.this.sim) {
                    NCli.this.sim.unblock();

                    ship.rx.fulfill(env);
                    final ShipCommand cmd = ship.tx.await();

                    NCli.this.sim.cmd(cmd);
                    NCli.this.sim.update(env);
                    NCli.this.ready = true;

                    return cmd;
                }
            }

            @Override public void shipDestroyed(final String by) {
                ship.destroyed(by);
            }
        });
    }
}<|MERGE_RESOLUTION|>--- conflicted
+++ resolved
@@ -269,16 +269,10 @@
         public static final double TIME = 1.0 / 30.0;
 
         public static final double ACCELERATION = 6.58;
-<<<<<<< HEAD
         public static final double TURN_RATE = 120.0;
         public static final double MAX_SPEED = 100.0;
         public static final double RADAR_RANGE = 300.0;
         public static final double TORPEDO_SPEED = 15000.0 / 60.0;
-=======
-        public static final int TURN_RATE = 120;
-        public static final double MAX_SPEED = 100;
-        public static final int RADAR_RANGE = 300;
->>>>>>> f1249c2e
 
         /**
          * The thread the simulator runs on
